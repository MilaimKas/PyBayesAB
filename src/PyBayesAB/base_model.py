import numpy as np

from PyBayesAB import helper, bayesian_functions
from PyBayesAB import N_SAMPLE

import  pandas as pd

class BayesianModel:

    def __init__(self):

        self.dataA = []
        self.dataB = []        

        # cahche for posterior samples and pdfs
    
    def add_test_result(self, df:pd.DataFrame):
        """
        Store the result of the test from a DataFrame.

        Args:
            df (pd.DataFrame): DataFrame containing the test results with columns 'group', 'values', and 'experiment' or 'date'
        """
        if not isinstance(df, pd.DataFrame):
            raise ValueError("Input must be a pandas DataFrame")
        
        if 'group' not in df.columns or 'values' not in df.columns:
            raise ValueError("DataFrame must contain 'group' and 'values' columns")
        
        if 'experiment' not in df.columns and 'date' not in df.columns:
            raise ValueError("DataFrame must contain either 'experiment' or 'date' column")
        else:
            experiment_col = 'experiment' if 'experiment' in df.columns else 'date'
        
        df.groupby([experiment_col, 'group'], sort=True)['values'].apply(list).reset_index(name='values').apply(
            lambda row: self.add_experiment(values=row['values'], group=row['group']), axis=1)

        # initialize cache
        self._initialize_cache()

    def _initialize_cache(self):
        """Initialize the cache for posterior samples."""
        self.rvs_A = None
        self.rvs_B = None   
        self.rvs_cum_A = None   
        self.rvs_cum_B = None   
    
    def __mul__(self, other):
        return NotImplementedError

    def return_data(self, group):
        if group == "A":
            return self.dataA
        elif group == "B":
            return self.dataB
        else:
            raise ValueError("Group must be either 'A' or 'B'")
    
    def add_experiment(self, values, group="A"):
        if group not in ["A", "B"]:
            raise ValueError("Group must be 'A' or 'B'")
        if not isinstance(values, (list, np.ndarray)):
            values = [values]
        data = self.dataA if group == "A" else self.dataB
        data.append(values)
        # re-initialize cache to ensure new data is considered in posterior calculations
        self._initialize_cache()

    def _check_missing_data(self):
        if len(self.dataA) != len(self.dataB):  
            print("WARNING: Data for groups A and B do not have the same number of experiments. Considering missing data as zero.")
            # fill missing data with zeros
            max_length = max(len(self.dataA), len(self.dataB))
            self.dataA += [[]]*(max_length - len(self.dataA))
            self.dataB += [[]]*(max_length - len(self.dataB))

    def make_rvs_diff(self, N_sample=N_SAMPLE, post_kwargs={}):
        if self.rvs_A is None or self.rvs_B is None:
            #  check if dataA and dataB are same length
            self._check_missing_data()
            # make rvs for both groups
            self.rvs_A = self.make_rvs(group="A", N_sample=N_sample, **post_kwargs)
            self.rvs_B = self.make_rvs(group="B", N_sample=N_sample, **post_kwargs)
        return self.rvs_A-self.rvs_B

    def prob_best(self, post_kwargs={}):
        """
        Get the probability that group A is better than group B.

        Args:
            rvs (array): Samples from the posterior distribution.

        Returns:
            float: Probability in percentage that group A is better than group B.
        """
        rvs = self.make_rvs_diff(**post_kwargs)
        return 100*(np.mean(rvs > 0))

    def hdi(self, group="diff", level=95, post_type="rvs", norm_app=False, post_kwargs={}):
        """
        Calculate the Highest Density Interval (HDI) for the posterior distribution.

        Args:
            distribution (array or callable): Samples from the posterior distribution or a callable pdf function.
            level (int, optional): level in percentage. Defaults to 95.
        """
        if group=="diff" and post_type=="pdf":
            print("Warning: need rvs for hdi of difference. Will proceed using rvs.")
        if group=="diff":
            post = self.make_rvs_diff(**post_kwargs)
        elif post_type=="pdf":
            post = self.make_pdf(group=group, **post_kwargs)
        else:
            post = self.make_rvs(group=group, **post_kwargs)
        return helper.hdi(post, level=level/100, norm_app=norm_app)

    def rope(self, interval, group="diff", post_kwargs={}):
        """
        Calculate the probability that the difference in parameters is within the ROPE (Region of Practical Equivalence).

        Args:
            rvs (array): Samples from the posterior distribution.   
            interval (list): ROPE interval, e.g. [-1, 1] of the parameters.

        Returns:
            float: Probability in percentage that the difference is within the ROPE interval.
        """
        if group == "diff":
            rvs = self.make_rvs_diff(**post_kwargs)
        else:
            rvs = self.make_rvs(group=group, **post_kwargs)
        return bayesian_functions.rope(rvs=rvs, interval=interval)*100

    def rope_decision(self, rope_interval, level=95, post_kwargs={}):
        """
        Make a decision based on the ROPE (Region of Practical Equivalence) interval.

        Args:
            rvs (array): Samples from the posterior distribution.
            rope_interval (list): ROPE interval, e.g. [-1, 1] of the parameters.
            level (int, optional): Level in percentage. Defaults to 95.
        """
        return bayesian_functions.rope_decision(rvs=self.make_rvs_diff(**post_kwargs), rope_interval=rope_interval, level=level)

    def map(self, method='median', post_kwargs={}):
        """
        Estimates the Maximum A Posteriori (MAP) value from posterior samples.

        Args:
            rvs (array-like): Samples from the posterior distribution.
            method (str): Method to estimate the MAP ('kde' or 'median').

        Returns:
            float: MAP estimate based on the provided samples.
        """
        rvs = self.make_rvs_diff(**post_kwargs)
        
        return bayesian_functions.map(rvs, method=method)

    def bayesian_factor(self, H1=None, H0=None, prior=None, scale_factor=0.1, post_kwargs={}):
        """
        Calculate the Bayes factor for the null hypothesis (H0) and alternative hypothesis (H1).
        Args:
            H1 (list, optional): Alternative hypothesis interval, e.g. [-1, 1]. Defaults to None.
            H0 (list, optional): Null hypothesis interval, e.g. [-1, 1]. Defaults to None.
            prior (list, optional): Prior distribution parameters. Defaults to None.        
            scale_factor (float, optional): Factor to scale the interquartile range (IQR) for H0. Defaults to 0.1.
        Returns:
            str: A string summarizing the Bayes factor and the evidence it provides for H0 and H1.
        """
        rvs = self.make_rvs_diff(**post_kwargs)

        if H0 is None:
            # Use interquartile range (IQR) to dynamically set the scale
            iqr = np.percentile(rvs, 75) - np.percentile(rvs, 25)
            center = 0  # Default center for the null hypothesis
            half_width = scale_factor * iqr if iqr > 0 else scale_factor * np.std(rvs)
            H0 = [center - half_width, center + half_width]
        else:
            if not isinstance(H0, (list, np.array, tuple)):
                raise ValueError("Null hypothesis must be a interval in values, array or list of length two")
        p_H0 = 1-(np.mean((rvs<np.max(H0)) & (rvs>np.min(H0))))
        H0 = f"Parameter between {np.min(H0):.2f} and {np.max(H0):.2f}"

        if H1 is None:
            H1 = "Parameter larger than 0 or smaller than 0"
            p_H1 = max(np.mean(rvs>0), np.mean(rvs<0))
        else:
            if not isinstance(H1, (list, np.ndarray, tuple)) and len(H1) == 2:
                raise ValueError("Alternative hypothesis must be a interval in values, array or list of length two")
            else:
                H1 = f"Parameter between {np.min(H1):.2f} and {np.max(H1):.2f}"
                p_H1 = 1-(np.mean((rvs<np.max(H1)) & (rvs>np.min(H1))))

        BF = p_H1/p_H0

        # calculate bayes factor given H0 and H1
        # return plain text 
        text = " "
        if BF < 1: 
            text = "supports for the null hypothesis"
        elif 1 < BF < 3:
            text ="anecdotal evidence for the alternative"
        elif 3 < BF < 10: 
            text = "moderate evidence for the alternative"
        elif 10 < BF < 30: 
            text = "strong evidence for the alternative"
        elif 30 < BF < 100:
            text = "very strong evidence for the alternative"
        else: 
            text = "decisive/extreme evidence for the alternative"

        return f"""
                For the null hypothesis: {H0}
                For the alternative hypothesis: {H1}
                The Bayes factor is {BF:.2f}, thus providing {text}
                """
    
    def summary_result(self, rope_interval, level, post_kwargs={}):
        """
        Generate a summary of the Bayesian metrics.

        Args:
            rope_interval (list): ROPE interval, e.g. [-1, 1] of the parameters.
            level (float): Confidence level for the HDI, e.g. 95.
            post_kwargs (dict, optional): Additional args for the posterior calculation function. Defaults to {}.

        Returns:
            str
        """

        result = "Bayesian metrics summary: \n\n"

        result += f"Probablity that A is better than B = {self.prob_best(post_kwargs=post_kwargs):.2f}% \n\n"

        hdi = self.hdi(level=level, post_kwargs=post_kwargs)
        result += f"There is 95% that the difference in {self.parameter_name} is between {hdi[0]:.2f} and {hdi[1]:.2f} \n\n"

        result += f"The MAP (maximum a posterior estimate) if {self.map():.2f} \n\n"

        result += f"Probability that the difference is within the ROPE (region of practical equivalence) is {self.rope(interval=rope_interval, post_kwargs=post_kwargs):.1f}% \n\n"

        result += f"ROPE-based decision: {self.rope_decision(rope_interval, level=level, post_kwargs=post_kwargs)}  \n\n"

        result += "Bayes factor (A vs B vs null): \n"
        result += self.bayesian_factor(H0=rope_interval, post_kwargs=post_kwargs) + "\n\n"

        return result
<<<<<<< HEAD

if __name__ == "__main__":

    model = BayesianModel()

    # from data frame
    data = pd.DataFrame({
        'group': ['A', 'B', 'A', 'B', 'B'],
        'values': [5, 7, 6, 8, 14],
        'experiment': [1, 1, 2, 2, 1]
    })  
    model.add_test_result(data)
    
    model.add_experiment(values=[21, 9], group="A")
    model.add_experiment(values=[75], group="A")   

    print(model._check_missing_data())

    print(model.dataA)
    print(model.dataB) 
=======
    
    def __add__(self, other):
        if not isinstance(other, BayesianModel):
            raise ValueError("Can only add another BayesianModel instance")
        
        rvs_A = self.make_rvs(group="A")
        rvs_B = other.make_rvs(group="B")
        rvs_A_other = other.make_rvs(group="A")
        rvs_B_self = self.make_rvs(group="B")

        rvs_A_add = rvs_A + rvs_A_other
        rvs_B_add = rvs_B + rvs_B_self

        raise NotImplementedError("Addition of BayesianModel instances is not implemented yet")

    def __div__(self, other):      
        raise NotImplementedError("Division of BayesianModel instances is not implemented yet")
    
    def __mul__(self, other):
        raise NotImplementedError("Multiplication of BayesianModel instances is not implemented yet")
    
    def __sub__(self, other):
        raise NotImplementedError("Subtraction of BayesianModel instances is not implemented yet")
>>>>>>> e1a7f589
<|MERGE_RESOLUTION|>--- conflicted
+++ resolved
@@ -246,7 +246,29 @@
         result += self.bayesian_factor(H0=rope_interval, post_kwargs=post_kwargs) + "\n\n"
 
         return result
-<<<<<<< HEAD
+    
+    def __add__(self, other):
+        if not isinstance(other, BayesianModel):
+            raise ValueError("Can only add another BayesianModel instance")
+        
+        rvs_A = self.make_rvs(group="A")
+        rvs_B = other.make_rvs(group="B")
+        rvs_A_other = other.make_rvs(group="A")
+        rvs_B_self = self.make_rvs(group="B")
+
+        rvs_A_add = rvs_A + rvs_A_other
+        rvs_B_add = rvs_B + rvs_B_self
+
+        raise NotImplementedError("Addition of BayesianModel instances is not implemented yet")
+
+    def __div__(self, other):      
+        raise NotImplementedError("Division of BayesianModel instances is not implemented yet")
+    
+    def __mul__(self, other):
+        raise NotImplementedError("Multiplication of BayesianModel instances is not implemented yet")
+    
+    def __sub__(self, other):
+        raise NotImplementedError("Subtraction of BayesianModel instances is not implemented yet")
 
 if __name__ == "__main__":
 
@@ -266,29 +288,4 @@
     print(model._check_missing_data())
 
     print(model.dataA)
-    print(model.dataB) 
-=======
-    
-    def __add__(self, other):
-        if not isinstance(other, BayesianModel):
-            raise ValueError("Can only add another BayesianModel instance")
-        
-        rvs_A = self.make_rvs(group="A")
-        rvs_B = other.make_rvs(group="B")
-        rvs_A_other = other.make_rvs(group="A")
-        rvs_B_self = self.make_rvs(group="B")
-
-        rvs_A_add = rvs_A + rvs_A_other
-        rvs_B_add = rvs_B + rvs_B_self
-
-        raise NotImplementedError("Addition of BayesianModel instances is not implemented yet")
-
-    def __div__(self, other):      
-        raise NotImplementedError("Division of BayesianModel instances is not implemented yet")
-    
-    def __mul__(self, other):
-        raise NotImplementedError("Multiplication of BayesianModel instances is not implemented yet")
-    
-    def __sub__(self, other):
-        raise NotImplementedError("Subtraction of BayesianModel instances is not implemented yet")
->>>>>>> e1a7f589
+    print(model.dataB) 